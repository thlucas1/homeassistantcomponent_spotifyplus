--- conflicted
+++ resolved
@@ -1035,7 +1035,6 @@
 
             # is this a spotify premium account?
             if (self.data.spotifyClient.UserProfile.IsProductPremium) or (self.data.spotifyClient.HasSpotifyWebPlayerCredentials):
-<<<<<<< HEAD
                 if (self.data.OptionTurnOffAutoTransfer == False):
                     
                     # try to automatically select a source for play, in this order:
@@ -1080,52 +1079,6 @@
                         _logsi.LogVerbose("'%s': MediaPlayer turned on - resuming play on source device: '%s'" % (self.name, self._playerState.Device.Name))
                         self.media_play()
                         self._isInCommandEvent = True  # turn "in a command event" indicator back on.
-=======
-    
-                # try to automatically select a source for play, in this order:
-                # 1) Source at power on, if there is one (set in source_select if powered off).
-                # 2) Currently active Spotify Connect device source, if there is one.
-                # 3) Source at last power off, if there is one.
-                # 4) SpotifyPlus configuration option default device, if there is one.
-                # otherwise, we cannot automatically select a source!
-                _logsi.LogVerbose("'%s': Selecting initial source at power on" % (self.name))
-                source:str = None
-                if (self._source_at_poweron is not None):
-                    source = self._source_at_poweron
-                    _logsi.LogVerbose("'%s': source_select at power on will be selected: \"%s\"" % (self.name, source))
-                    self._source_at_poweron = None
-                elif (self._playerState is not None) and (self._playerState.Device is not None) and (self._playerState.Device.Name is not None):
-                    source = self._playerState.Device.Name
-                    _logsi.LogVerbose("'%s': Currently active Spotify Connect device source will be selected: \"%s\"" % (self.name, source))
-                elif (self._source_at_poweroff is not None):
-                    source = self._source_at_poweroff
-                    _logsi.LogVerbose("'%s': Source at last power off will be selected: \"%s\"" % (self.name, source))
-                elif (self.data.OptionDeviceDefault is not None):
-                    source = PlayerDevice.GetIdFromSelectItem(self.data.OptionDeviceDefault)
-                    if (source is None):
-                        source = PlayerDevice.GetNameFromSelectItem(self.data.OptionDeviceDefault)
-                    _logsi.LogVerbose("'%s': SpotifyPlus configuration option default device will be selected: \"%s\"" % (self.name, source))
-                else:
-                    _logsi.LogVerbose("'%s': Could not auto-select a source for play" % (self.name))
-
-                # was a source selected?
-                if source is not None:
-
-                    # yes - transfer playback to the source.
-                    self.select_source(source)
-                    self._isInCommandEvent = True  # turn "in a command event" indicator back on.
-
-                # trace.
-                _logsi.LogVerbose("'%s': About to resume play; last known media content: ContextUri=%s, Uri=%s, Position=%d" % (self.name, self._lastMediaPlayedContextUri, self._lastMediaPlayedUri, self._lastMediaPlayedPosition))
-
-                # is playing content paused?  if so, then resume play.
-                if (self._playerState.Device.IsActive) \
-                and (self._playerState.Actions.Pausing) \
-                and (self.data.OptionTurnOnAutoResume):
-                    _logsi.LogVerbose("'%s': MediaPlayer turned on - resuming play on source device: '%s'" % (self.name, self._playerState.Device.Name))
-                    self.media_play()
-                    self._isInCommandEvent = True  # turn "in a command event" indicator back on.
->>>>>>> 851b0c09
 
             else:
 
